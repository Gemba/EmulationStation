#include "platform.h"
#include <stdlib.h>


std::string getHomePath()
{
<<<<<<< HEAD
    std::string homePath;
    //this should give you something like "/home/YOUR_USERNAME" on Linux and "C:\Users\YOUR_USERNAME\" on Windows
    const char * envHome = getenv("HOME");
    if(envHome != nullptr) {
        homePath = envHome;
    }
#ifdef WIN32
    //but does not seem to work for Windwos XP or Vista, so try something else
    if (homePath.empty()) {
        const char * envDir = getenv("HOMEDRIVE");
        const char * envPath = getenv("HOMEPATH");
        if (envDir != nullptr && envPath != nullptr) {
            homePath = envDir;
            homePath += envPath;
        }
    }
#else
    if (homePath.empty()) {
        homePath = "~";
    }
#endif
    return homePath;
=======
	std::string homePath;

	//this should give you something like "/home/YOUR_USERNAME" on Linux and "C:\Users\YOUR_USERNAME\" on Windows
	const char * envHome = getenv("HOME");
	if(envHome != nullptr) {
		homePath = envHome;
	}
#ifdef WIN32
	//but does not seem to work for Windwos XP or Vista, so try something else
	if (homePath.empty()) {
		const char * envDir = getenv("HOMEDRIVE");
		const char * envPath = getenv("HOMEPATH");
		if (envDir != nullptr && envPath != nullptr) {
			homePath = envDir;
			homePath += envPath;
		}
	}
#else
	if (homePath.empty()) {
		homePath = "~";
	}
#endif

	return homePath;
>>>>>>> fa57968c
}<|MERGE_RESOLUTION|>--- conflicted
+++ resolved
@@ -4,30 +4,6 @@
 
 std::string getHomePath()
 {
-<<<<<<< HEAD
-    std::string homePath;
-    //this should give you something like "/home/YOUR_USERNAME" on Linux and "C:\Users\YOUR_USERNAME\" on Windows
-    const char * envHome = getenv("HOME");
-    if(envHome != nullptr) {
-        homePath = envHome;
-    }
-#ifdef WIN32
-    //but does not seem to work for Windwos XP or Vista, so try something else
-    if (homePath.empty()) {
-        const char * envDir = getenv("HOMEDRIVE");
-        const char * envPath = getenv("HOMEPATH");
-        if (envDir != nullptr && envPath != nullptr) {
-            homePath = envDir;
-            homePath += envPath;
-        }
-    }
-#else
-    if (homePath.empty()) {
-        homePath = "~";
-    }
-#endif
-    return homePath;
-=======
 	std::string homePath;
 
 	//this should give you something like "/home/YOUR_USERNAME" on Linux and "C:\Users\YOUR_USERNAME\" on Windows
@@ -52,5 +28,4 @@
 #endif
 
 	return homePath;
->>>>>>> fa57968c
 }