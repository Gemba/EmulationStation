--- conflicted
+++ resolved
@@ -32,15 +32,6 @@
 
 	bool hasImage();
 
-<<<<<<< HEAD
-	unsigned char getOpacity();
-	void setOpacity(unsigned char opacity);
-=======
-	//Image textures will be deleted on renderer deinitialization, and recreated on reinitialization (if mPath is not empty).
-	void init();
-	void deinit();
->>>>>>> 341aa766
-
 protected:
 	void onRender();
 
@@ -50,12 +41,6 @@
 
 	bool mAllowUpscale, mTiled, mFlipX, mFlipY;
 
-<<<<<<< HEAD
-	unsigned char mOpacity;
-
-=======
-	void loadImage(std::string path);
->>>>>>> 341aa766
 	void resize();
 	void buildImageArray(int x, int y, GLfloat* points, GLfloat* texs, float percentageX = 1, float percentageY = 1); //writes 12 GLfloat points and 12 GLfloat texture coordinates to a given array at a given position
 	void drawImageArray(GLfloat* points, GLfloat* texs, GLubyte* colors, unsigned int count = 6); //draws the given set of points and texture coordinates, number of coordinate pairs may be specified (default 6)
