#include "SystemData.h"
#include <boost/filesystem.hpp>
#include <fstream>
#include <stdlib.h>
#include <SDL_joystick.h>
#include "Renderer.h"
#include "AudioManager.h"
#include "VolumeControl.h"
#include "Log.h"
#include "InputManager.h"
#include <iostream>
#include "Settings.h"

namespace fs = boost::filesystem;

SystemData::SystemData(const std::string& name, const std::string& fullName, const std::string& startPath, const std::vector<std::string>& extensions, 
	const std::string& command, const std::vector<PlatformIds::PlatformId>& platformIds, const std::string& themeFolder) :
	mRoot(FileData(".", this, FileType::FOLDER))
{
	mName = name;
	mFullName = fullName;
	mStartPath = startPath;

	// expand home symbol if the startpath contains ~
	if(mStartPath[0] == '~')
	{
		mStartPath.erase(0, 1);
		mStartPath.insert(0, getHomePath());
	}

	mSearchExtensions = extensions;
	mLaunchCommand = command;
	mPlatformIds = platformIds;
	mThemeFolder = themeFolder;

	loadTheme();
}

SystemData::~SystemData()
{
}


std::string strreplace(std::string str, const std::string& replace, const std::string& with)
{
	size_t pos;
	while((pos = str.find(replace)) != std::string::npos)
		str = str.replace(pos, replace.length(), with.c_str(), with.length());
	
	return str;
}

// plaform-specific escape path function
// on windows: just puts the path in quotes
// everything else: assume bash and escape special characters with backslashes
std::string escapePath(const boost::filesystem::path& path)
{
#ifdef WIN32
	// windows escapes stuff by just putting everything in quotes
	return '"' + fs::path(path).make_preferred().string() + '"';
#else
	// a quick and dirty way to insert a backslash before most characters that would mess up a bash path
	std::string pathStr = path.string();

	const char* invalidChars = " '\"\\!$^&*(){}[]?;<>";
	for(unsigned int i = 0; i < pathStr.length(); i++)
	{
		char c;
		unsigned int charNum = 0;
		do {
			c = invalidChars[charNum];
			if(pathStr[i] == c)
			{
				pathStr.insert(i, "\\");
				i++;
				break;
			}
			charNum++;
		} while(c != '\0');
	}

	return pathStr;
#endif
}

void SystemData::launchGame(Window* window, FileData game) const
{
	LOG(LogInfo) << "Attempting to launch game...";

	AudioManager::getInstance()->deinit();
	VolumeControl::getInstance()->deinit();
	window->deinit();

	std::string command = mLaunchCommand;

<<<<<<< HEAD
	const std::string rom = escapePath(game.getPath());
	const std::string basename = game.getPath().stem().string();
	const std::string rom_raw = game.getPath().string();
=======
	const std::string rom = escapePath(game->getPath());
	const std::string basename = game->getPath().stem().string();
	const std::string rom_raw = fs::path(game->getPath()).make_preferred().string();
>>>>>>> 420fecc7

	command = strreplace(command, "%ROM%", rom);
	command = strreplace(command, "%BASENAME%", basename);
	command = strreplace(command, "%ROM_RAW%", rom_raw);

	LOG(LogInfo) << "	" << command;
	std::cout << "==============================================\n";
	int exitCode = runSystemCommand(command);
	std::cout << "==============================================\n";

	if(exitCode != 0)
	{
		LOG(LogWarning) << "...launch terminated with nonzero exit code " << exitCode << "!";
	}

	window->init();
	VolumeControl::getInstance()->init();
	AudioManager::getInstance()->init();
	window->normalizeNextUpdate();

	// update number of times the game has been launched
	MetaDataMap metadata = game.get_metadata();
	int timesPlayed = metadata.get<int>("playcount") + 1;
	metadata.set("playcount", timesPlayed);

	// update last played time
	boost::posix_time::ptime time = boost::posix_time::second_clock::universal_time();
	metadata.set("lastplayed", time);

	game.set_metadata(metadata);
}

std::string SystemData::getGamelistPath(bool forWrite) const
{
	fs::path filePath;

	filePath = mStartPath + "/gamelist.xml";
	if(fs::exists(filePath))
		return filePath.generic_string();

	filePath = getHomePath() + "/.emulationstation/gamelists/" + mName + "/gamelist.xml";
	if(forWrite) // make sure the directory exists if we're going to write to it, or crashes will happen
		fs::create_directories(filePath.parent_path());
	if(forWrite || fs::exists(filePath))
		return filePath.generic_string();

	return "/etc/emulationstation/gamelists/" + mName + "/gamelist.xml";
}

std::string SystemData::getThemePath() const
{
	// where we check for themes, in order:
	// 1. [SYSTEM_PATH]/theme.xml
	// 2. currently selected theme set

	// first, check game folder
	fs::path localThemePath = mStartPath + "/theme.xml";
	if(fs::exists(localThemePath))
		return localThemePath.generic_string();

	// not in game folder, try theme sets
	return ThemeData::getThemeFromCurrentSet(mThemeFolder).generic_string();
}

unsigned int SystemData::getGameCount() const
{
	return getRootFolder().getChildrenRecursive(false).size();
}

void SystemData::loadTheme()
{
	mTheme = std::make_shared<ThemeData>();

	std::string path = getThemePath();

	if(!fs::exists(path)) // no theme available for this platform
		return;

	try
	{
		mTheme->loadFile(path);
	} catch(ThemeException& e)
	{
		LOG(LogError) << e.what();
		mTheme = std::make_shared<ThemeData>(); // reset to empty
	}
}

bool SystemData::hasFileWithImage() const
{
	// TODO: optimize this with an SQL query
	std::vector<FileData> files = getRootFolder().getChildrenRecursive(true);
	for(auto it = files.begin(); it != files.end(); it++)
	{
		if(!it->get_metadata().get<std::string>("image").empty())
			return true;
	}

	return false;
}<|MERGE_RESOLUTION|>--- conflicted
+++ resolved
@@ -93,15 +93,9 @@
 
 	std::string command = mLaunchCommand;
 
-<<<<<<< HEAD
 	const std::string rom = escapePath(game.getPath());
 	const std::string basename = game.getPath().stem().string();
-	const std::string rom_raw = game.getPath().string();
-=======
-	const std::string rom = escapePath(game->getPath());
-	const std::string basename = game->getPath().stem().string();
-	const std::string rom_raw = fs::path(game->getPath()).make_preferred().string();
->>>>>>> 420fecc7
+	const std::string rom_raw = fs::path(game.getPath()).make_preferred().string();
 
 	command = strreplace(command, "%ROM%", rom);
 	command = strreplace(command, "%BASENAME%", basename);
