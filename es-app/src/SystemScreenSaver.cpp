--- conflicted
+++ resolved
@@ -96,7 +96,7 @@
 
 void SystemScreenSaver::setImageScreensaver(std::string& path)
 {
-	if (!mImageScreensaver)
+		if (!mImageScreensaver)
 		{
 			mImageScreensaver = new ImageComponent(mWindow, false, false);
 		}
@@ -159,40 +159,11 @@
 
 		if (!path.empty() && Utils::FileSystem::exists(path))
 		{
-<<<<<<< HEAD
-#ifdef _RPI_
-			// Create the correct type of video component
-			if (Settings::getInstance()->getBool("ScreenSaverOmxPlayer"))
-				mVideoScreensaver = new VideoPlayerComponent(mWindow, getTitlePath());
-			else
-				mVideoScreensaver = new VideoVlcComponent(mWindow, getTitlePath());
-#else
-			mVideoScreensaver = new VideoVlcComponent(mWindow, getTitlePath());
-#endif
+			setVideoScreensaver(path);
 			if (mCurrentGame != NULL) 
 			{
 				Scripting::fireEvent("screensaver-game-select", mCurrentGame->getSystem()->getName(), mCurrentGame->getPath(), mCurrentGame->getName(), "randomvideo");
 			}
-			mVideoScreensaver->topWindow(true);
-			mVideoScreensaver->setOrigin(0.5f, 0.5f);
-			mVideoScreensaver->setPosition(Renderer::getScreenWidth() / 2.0f, Renderer::getScreenHeight() / 2.0f);
-
-			if (Settings::getInstance()->getBool("StretchVideoOnScreenSaver"))
-			{
-				mVideoScreensaver->setResize((float)Renderer::getScreenWidth(), (float)Renderer::getScreenHeight());
-			}
-			else
-			{
-				mVideoScreensaver->setMaxSize((float)Renderer::getScreenWidth(), (float)Renderer::getScreenHeight());
-			}
-			mVideoScreensaver->setVideo(path);
-			mVideoScreensaver->setScreensaverMode(true);
-			mVideoScreensaver->onShow();
-			PowerSaver::runningScreenSaver(true);
-			mTimer = 0;
-=======
-			setVideoScreensaver(path);
->>>>>>> 6f92612f
 			return;
 		}
 	}
